--- conflicted
+++ resolved
@@ -192,10 +192,6 @@
         # Check if stuff got sent through.
         for req in self.sent[:]:
             if req.test()[0]:
-<<<<<<< HEAD
-                req.wait()
-=======
->>>>>>> 7b04b1b5
                 self.sent.remove(req)
                 self.output -= 1
 
