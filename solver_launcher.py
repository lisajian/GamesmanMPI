#!/usr/bin/env python3

from mpi4py import MPI
import imp
import argparse

import src.utils

parser = argparse.ArgumentParser()
parser.add_argument(
    'game_file',
    help='Game to solve for.'
)

parser.add_argument(
    '--debug',
    help='Enables or disables logging.',
    action='store_true'
)

parser.add_argument(
    '-sd',
    '--statsdir',
    help='Location to store statistics about game.',
    action='store'
)

parser.add_argument(
    '--custom',
    help='Specifies custom file to modify provided game file.'
)

parser.add_argument(
    '--init_pos',
    help='Initial position to start at for the game. If none is specified, the default is used.'
)

args = parser.parse_args()

comm = MPI.COMM_WORLD

# May be later modified for debugging purposes.
# Because comm.send is read only we need to make a
# new variable.

isend = comm.isend
recv = comm.recv
abort = comm.Abort

# Load file and give it to each process.
game_module = imp.load_source('game_module', args.game_file)
src.utils.game_module = game_module

<<<<<<< HEAD
=======
# Make sure every process has a copy of this.
comm.Barrier()

# Now it is safe to import the classes we need as everything
# has now been initialized correctly.
from src.game_state import GameState  # NOQA
from src.new_job import Job  # NOQA
from src.new_process import Process  # NOQA
import src.debug  # NOQA


>>>>>>> 85e7bf2d
def validate(mod):
    try:
        getattr(mod, 'initial_position')
        getattr(mod, 'do_move')
        getattr(mod, 'gen_moves')
        getattr(mod, 'primitive')
    except AttributeError as e:
        print('Could not find method'), e.args[0]
        raise

# Make sure the game is properly defined
validate(src.utils.game_module)

def load_custom(mod):
    try:
        custom = imp.load_source('custom', mod)
        return custom
    except AttributeError as e:
        print('Custom file with new initial position not specified. '
              'Using default initial position instead.')
        return None
    except FileNotFoundError as e:
        print('Custom file was not found. '
              'Using default initial position instead.')
        return None

def load_init_pos(mod):
    try:
        init_pos = getattr(custom, mod)
        return init_pos
    except AttributeError as e:
        print('Initial position was not found in custom file. '
              'Using default initial position instead.')
        return None

# Patch the game_module as necessary
if args.init_pos:
    custom = load_custom(args.custom)
    if custom != None:
        init_pos = load_init_pos(args.init_pos)
        if init_pos != None:
            src.utils.game_module.initial_position = init_pos

# Make sure every process has a copy of this.
comm.Barrier()

# Now it is safe to import the classes we need as everything
# has now been initialized correctly.
from src.game_state import GameState  # NOQA
from src.job import Job  # NOQA
from src.process import Process  # NOQA
import src.debug  # NOQA

# For debugging with heapy.
if args.debug:
    src.debug.init_debug(comm.Get_rank())
    isend = src.debug.debug_send(comm.isend)
    recv = src.debug.debug_recv(comm.recv)
    abort = src.debug.debug_abort(comm.Abort)

initial_position = src.utils.game_module.initial_position()

process = Process(
    comm.Get_rank(),
    comm.Get_size(),
    comm,
    isend,
    recv,
    abort,
    stats_dir=args.statsdir
)

if process.rank == process.root:
    initial_gamestate = GameState(GameState.INITIAL_POS)

    tup = (initial_gamestate.to_tuple())
    # Uncomment for new_solver
    initial_job = Job(
        Job.LOOK_UP,
        process.rank,
        Job.INITIAL_JOB_ID,
        tup
    )
    # initial_job = Job(
    #     Job.LOOK_UP,
    #     initial_gamestate,
    #     process.rank,
    #     Job.INITIAL_JOB_ID,
    # )
    process.work.put(initial_job)

process.run()

comm.Barrier()<|MERGE_RESOLUTION|>--- conflicted
+++ resolved
@@ -51,8 +51,6 @@
 game_module = imp.load_source('game_module', args.game_file)
 src.utils.game_module = game_module
 
-<<<<<<< HEAD
-=======
 # Make sure every process has a copy of this.
 comm.Barrier()
 
@@ -64,7 +62,6 @@
 import src.debug  # NOQA
 
 
->>>>>>> 85e7bf2d
 def validate(mod):
     try:
         getattr(mod, 'initial_position')
