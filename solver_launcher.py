--- conflicted
+++ resolved
@@ -12,12 +12,9 @@
                                action="store_true")
 
 parser.add_argument("--debug", help="enables or disables logging",
-<<<<<<< HEAD
-=======
                                action="store_true")
 
 parser.add_argument("-s", "--symmetry", help="optimize symmetrically equivalent board states",
->>>>>>> 1e3ad305
                                action="store_true")
 
 args = parser.parse_args()
@@ -28,15 +25,12 @@
 game_module = imp.load_source('game_module', args.game_file)
 src.utils.game_module = game_module
 src.utils.NP = args.numpy
-<<<<<<< HEAD
-=======
 
 if args.symmetry:
     sym_do_move = lambda init_state, move: src.utils.symmetrical_equivalent(src.utils.game_module.do_move(init_state, move))
     src.utils.game_module.enhanced_do_move = sym_do_move
 else:
     src.utils.game_module.enhanced_do_move = src.utils.game_module.do_move
->>>>>>> 1e3ad305
 
 # Make sure every process has a copy of this.
 comm.Barrier()
@@ -72,4 +66,5 @@
     initial_gamestate = GameState(GameState.INITIAL_POS)
     initial_job = Job(Job.LOOK_UP, initial_gamestate, process.rank, Job.INITIAL_JOB_ID)
     process.add_job(initial_job)
+
 process.run()